// Tracks simulation-wide and per-request performance metrics such as:

package sim

import (
	"bufio"
	"fmt"
	"math"
	"os"
	"sort"
	"time"

	"github.com/sirupsen/logrus"
)

// Metrics aggregates statistics about the simulation
// for final reporting. Useful for evaluating system performance
// and debugging behavior over time.
type Metrics struct {
	CompletedRequests int     // Number of requests completed
	TotalInputTokens  int     // Total number of input tokens
	TotalOutputTokens int     // Total number of output tokens
	RequestRate       float64 // Incoming request rate
	TotalLatency      int64   // Sum of total latencies (completion - arrival)
	SimEndedTime      int64   // Sim clock time in ticks when simulation ends
	KVBlocksUsed      int     // Integral of KVBlockUsage over time
	PeakKVBlocksUsed  int     // Max number of simultaneously used KV blocks

	TTFTSum int64 // Total time-to-first-token sum (in ticks)
	TPOTSum int64 // Total TPOT sum across requests (in ticks)

	RequestTTFTs []float64 // list of all requests' TTFT
	RequestTPOTs []float64 // list of all requests' TPOT
	RequestE2Es  []float64 // list of all requests' latencies

	NumWaitQRequests        []int // number of requests in waitQ over different steps
	NumRunningBatchRequests []int // number of request in runningBatch over different steps
}

// CalculatePercentile is a util function that calculates the p-th percentile of a data list
func CalculatePercentile(data []float64, p float64) float64 {
	n := len(data)

	sortedData := make([]float64, n)
	copy(sortedData, data)

	sort.Float64s(sortedData)

	rank := p / 100.0 * float64(n-1)
	lowerIdx := int(math.Floor(rank))
	upperIdx := int(math.Ceil(rank))

	if lowerIdx == upperIdx {
		return sortedData[lowerIdx]
	} else {
		lowerVal := sortedData[lowerIdx]
		upperVal := sortedData[upperIdx]
		if upperIdx >= n {
			return sortedData[n-1]
		}
		return lowerVal + (upperVal-lowerVal)*(rank-float64(lowerIdx))
	}
}

func (m *Metrics) SavetoFile(data []int, fileName string) {
	file, err := os.OpenFile(fileName, os.O_WRONLY|os.O_CREATE|os.O_TRUNC, 0777)
	if err != nil {
		logrus.Fatalf("Error creating file %s: %v\n", fileName, err)
		return
	}
	defer func() {
		if closeErr := file.Close(); closeErr != nil {
			logrus.Fatalf("Error closing file %s: %v\n", fileName, closeErr)
		}
	}()

	writer := bufio.NewWriter(file)

	defer func() {
		if flushErr := writer.Flush(); flushErr != nil {
			logrus.Fatalf("Error flushing writer for file %s: %v\n", fileName, flushErr)
		}
	}()

	for _, f := range data {
		_, writeErr := fmt.Fprint(writer, f, ", ")
		if writeErr != nil {
			logrus.Fatalf("Error writing int %d to file: %v\n", f, writeErr)
			return // Stop writing on first error
		}
	}

	logrus.Debugf("Successfully wrote to '%s'\n", fileName)
}

// Print displays aggregated metrics at the end of the simulation.
// Includes average latency, TTFT, TPOT, KV usage, and prefix cache behavior.
func (m *Metrics) Print(horizon int64, totalBlocks int, startTime time.Time) {
	fmt.Println("=== Simulation Metrics ===")
	fmt.Printf("Completed Requests   : %d\n", m.CompletedRequests)
	fmt.Printf("Request Rate(req/s)  : %d\n", int(m.RequestRate*1e6))
	fmt.Printf("Total Input Tokens   : %d\n", m.TotalInputTokens)
	fmt.Printf("Total Output Tokens  : %d\n", m.TotalOutputTokens)
	fmt.Printf("Simulation Duration(s): %.3f\n", time.Since(startTime).Seconds())
	fmt.Printf("vLLM estimated Duration(s): %d\n", m.SimEndedTime/1e6)
	if m.CompletedRequests > 0 {
		avgTTFT := float64(m.TTFTSum) / float64(m.CompletedRequests)
		medianTTFT := CalculatePercentile(m.RequestTTFTs, 50)
		p99TTFT := CalculatePercentile(m.RequestTTFTs, 99)
		avgTPOT := float64(m.TPOTSum) / float64(m.TotalOutputTokens)
		medianTPOT := CalculatePercentile(m.RequestTPOTs, 50)
		p99TPOT := CalculatePercentile(m.RequestTPOTs, 99)
		reqThroughput := float64(m.CompletedRequests) / float64(m.SimEndedTime/1e6)

		fmt.Printf("Request throughput (req/s):  : %.3f\n", reqThroughput)
<<<<<<< HEAD
		// fmt.Printf("TTFTs             : %v\n", m.RequestTTFTs)
=======
		fmt.Printf("TTFTs             :[")
		for _, ttft := range m.RequestTTFTs {
			fmt.Printf("%.6f, ", ttft/1000)
		}
		fmt.Printf("]\n")
>>>>>>> b11b3888
		fmt.Printf("Mean TTFT(ms)     : %.3f\n", avgTTFT/1000)
		fmt.Printf("Median TTFT(ms)   : %.3f\n", medianTTFT)
		fmt.Printf("P99 TTFT(ms)      : %.3f\n", p99TTFT)
		// fmt.Printf("TPOTs             : %v\n", m.RequestTPOTs)
		fmt.Printf("Mean TPOT(ms)     : %.3f\n", avgTPOT/1000)
		fmt.Printf("Median TPOT(ms)   : %.3f\n", medianTPOT)
		fmt.Printf("P99 TPOT(ms)      : %.3f\n", p99TPOT)
<<<<<<< HEAD
		// fmt.Printf("E2Es             : %v\n", m.RequestE2Es)
=======
		fmt.Printf("E2Es             : [")
		for _, e2e := range m.RequestE2Es {
			fmt.Printf("%.3f, ", e2e/1000)
		}
		fmt.Printf("]\n")
>>>>>>> b11b3888
		fmt.Printf("Avg KV Blocks Usage : %.3f\n", float64(m.KVBlocksUsed)/float64(m.SimEndedTime))
		fmt.Printf("Peak KV Usage       : %d blocks\n", m.PeakKVBlocksUsed)

		fmt.Println("=== Saturation Metrics ===")
		fmt.Printf("Throughput to arrival rate ratio:  : %.3f\n", reqThroughput/(m.RequestRate*1e6))
	}

	// sanity checks
	// m.SavetoFile(m.NumWaitQRequests, "../inference-sim-analysis/waitQ_lengths_med.txt")
	// m.SavetoFile(m.NumRunningBatchRequests, "../inference-sim-analysis/runBatch_lengths_med.txt")

}<|MERGE_RESOLUTION|>--- conflicted
+++ resolved
@@ -113,15 +113,11 @@
 		reqThroughput := float64(m.CompletedRequests) / float64(m.SimEndedTime/1e6)
 
 		fmt.Printf("Request throughput (req/s):  : %.3f\n", reqThroughput)
-<<<<<<< HEAD
-		// fmt.Printf("TTFTs             : %v\n", m.RequestTTFTs)
-=======
 		fmt.Printf("TTFTs             :[")
 		for _, ttft := range m.RequestTTFTs {
 			fmt.Printf("%.6f, ", ttft/1000)
 		}
 		fmt.Printf("]\n")
->>>>>>> b11b3888
 		fmt.Printf("Mean TTFT(ms)     : %.3f\n", avgTTFT/1000)
 		fmt.Printf("Median TTFT(ms)   : %.3f\n", medianTTFT)
 		fmt.Printf("P99 TTFT(ms)      : %.3f\n", p99TTFT)
@@ -129,15 +125,11 @@
 		fmt.Printf("Mean TPOT(ms)     : %.3f\n", avgTPOT/1000)
 		fmt.Printf("Median TPOT(ms)   : %.3f\n", medianTPOT)
 		fmt.Printf("P99 TPOT(ms)      : %.3f\n", p99TPOT)
-<<<<<<< HEAD
-		// fmt.Printf("E2Es             : %v\n", m.RequestE2Es)
-=======
 		fmt.Printf("E2Es             : [")
 		for _, e2e := range m.RequestE2Es {
 			fmt.Printf("%.3f, ", e2e/1000)
 		}
 		fmt.Printf("]\n")
->>>>>>> b11b3888
 		fmt.Printf("Avg KV Blocks Usage : %.3f\n", float64(m.KVBlocksUsed)/float64(m.SimEndedTime))
 		fmt.Printf("Peak KV Usage       : %d blocks\n", m.PeakKVBlocksUsed)
 
