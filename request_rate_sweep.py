import subprocess
import threading
import os
import shutil
import argparse
import platform

GO_BINARY_NAME = "simulation_worker"

GO_BINARY_PATH = os.path.join(os.path.dirname(os.path.abspath(__file__)), GO_BINARY_NAME)
OUTPUT_DIR = "results/sweep_request_rate"

print_lock = threading.Lock()

def save_results(filename, output):
    with open (filename, "w") as f:
        f.write(output)

def run_go_binary(thread_id, arguments):
    result = subprocess.run(
        [GO_BINARY_PATH] + arguments,
        capture_output=True,
        text=True,
        check=True,
        encoding='utf-8'
    )
    print(result.stdout, flush=True)
    with print_lock:
        request_rate = int(float(arguments[2])*1e6)
        output_filename = f"{OUTPUT_DIR}/output_rr={request_rate}.txt"
        save_results(output_filename, result.stdout)
        if result.stderr:
            print(f"[Thread {thread_id}] Go binary error output:\n{result.stderr}")

if __name__ == "__main__":
    parser = argparse.ArgumentParser(description="Run Go binary with request rate sweep")
    parser.add_argument(
        "--regression_coeffs",
        type=str,
        default="3.38283913e-05,9.82346868e-06,-3.11237143e-06,1.50291993e-03,4.24173346e-08,-1.06897441e-07,1.92844617e-07,2.60430816e-05,-7.72212201e-09,2.67059068e-08,7.20303280e-06,-1.06904337e-08,-1.05254706e-05,-9.19828725e-04,0.005708624032334771",
    )
    parser.add_argument(
        "--schedule_time",
        type=str,
        default="544",
    )
    parser.add_argument(
        "--update_time",
        type=str,
        default="80",
    )
    parser.add_argument(
        "--queue_overhead_time",
        type=str,
        default="1000",
    )
    parser.add_argument(
        "--vllm_overhead_time",
        type=str,
        default="6000",
    )
    args = parser.parse_args()
    if os.path.exists(OUTPUT_DIR):
        shutil.rmtree(OUTPUT_DIR)
    os.makedirs(OUTPUT_DIR)

    print("--- Starting request rate sweep ---")

    if not os.path.exists(GO_BINARY_PATH):
        print(f"Error: Go binary not found at '{GO_BINARY_PATH}'.")

    args_template = [
        "run",
        "--rate", "0.000034",
        "--max-num-running-reqs", "256",
        "--total-kv-blocks", "94060",
        "--max-num-scheduled-tokens", "256",
        "--block-size-in-tokens", "16",
        "--horizon", "10000000000",
<<<<<<< HEAD
        "--regression-coeffs", "3.38283913e-05,9.82346868e-06,-3.11237143e-06,1.50291993e-03,4.24173346e-08,-1.06897441e-07,1.92844617e-07,2.60430816e-05,-7.72212201e-09,2.67059068e-08,7.20303280e-06,-1.06904337e-08,-1.05254706e-05,-9.19828725e-04,0.005708624032334771",
        "--requests-file-path", "data/output_tokens_2025-07-07_arrivaldeltas.json",
        "--schedule-time", "544",
        "--update-time", "80",
        "--queue-overhead-time", "1000",
        "--vllm-overhead-time", "6000",
        "--long-prefill-token-threshold", "16",
=======
        "--regression-coeffs", args.regression_coeffs,
        "--requests-file-path", "data/output_tokens_2025-06-30_arrivaldeltas.json",
        "--schedule-time", args.schedule_time,
        "--update-time", args.update_time,
        "--queue-overhead-time", args.queue_overhead_time,
        "--vllm-overhead-time", args.vllm_overhead_time,
>>>>>>> b11b3888
    ]

    rates = [4]

    tasks = []
    for idx, rate in enumerate(rates):
        args_template[16] = f"data/output_tokens_2025-07-07_arrivaldeltas_rr={rate}.json"
        tasks.append({"thread_id": idx+1, "args": args_template[:2] + [str(rate/1e6)] + args_template[3:]})

    threads = []
    for task in tasks:
        thread = threading.Thread(
            target=run_go_binary,
            args=(task["thread_id"], task["args"])
        )
        threads.append(thread)
        thread.start() # Start the thread

    # Wait for all threads to complete.
    for thread in threads:
        thread.join()

    print("--- All Go binary executions completed ---")<|MERGE_RESOLUTION|>--- conflicted
+++ resolved
@@ -77,22 +77,13 @@
         "--max-num-scheduled-tokens", "256",
         "--block-size-in-tokens", "16",
         "--horizon", "10000000000",
-<<<<<<< HEAD
-        "--regression-coeffs", "3.38283913e-05,9.82346868e-06,-3.11237143e-06,1.50291993e-03,4.24173346e-08,-1.06897441e-07,1.92844617e-07,2.60430816e-05,-7.72212201e-09,2.67059068e-08,7.20303280e-06,-1.06904337e-08,-1.05254706e-05,-9.19828725e-04,0.005708624032334771",
-        "--requests-file-path", "data/output_tokens_2025-07-07_arrivaldeltas.json",
-        "--schedule-time", "544",
-        "--update-time", "80",
-        "--queue-overhead-time", "1000",
-        "--vllm-overhead-time", "6000",
-        "--long-prefill-token-threshold", "16",
-=======
         "--regression-coeffs", args.regression_coeffs,
         "--requests-file-path", "data/output_tokens_2025-06-30_arrivaldeltas.json",
         "--schedule-time", args.schedule_time,
         "--update-time", args.update_time,
         "--queue-overhead-time", args.queue_overhead_time,
         "--vllm-overhead-time", args.vllm_overhead_time,
->>>>>>> b11b3888
+        "--long-prefill-token-threshold", "16",
     ]
 
     rates = [4]
